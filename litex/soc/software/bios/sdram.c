// This file is Copyright (c) 2013-2014 Sebastien Bourdeauducq <sb@m-labs.hk>
// This file is Copyright (c) 2013-2020 Florent Kermarrec <florent@enjoy-digital.fr>
// This file is Copyright (c) 2018 Chris Ballance <chris.ballance@physics.ox.ac.uk>
// This file is Copyright (c) 2018 Dolu1990 <charles.papon.90@gmail.com>
// This file is Copyright (c) 2019 Gabriel L. Somlo <gsomlo@gmail.com>
// This file is Copyright (c) 2018 Jean-François Nguyen <jf@lambdaconcept.fr>
// This file is Copyright (c) 2018 Sergiusz Bazanski <q3k@q3k.org>
// This file is Copyright (c) 2018 Tim 'mithro' Ansell <me@mith.ro>
// License: BSD

#include <generated/csr.h>

#include <stdio.h>
#include <stdlib.h>

#ifdef CSR_SDRAM_BASE
#include <generated/sdram_phy.h>
#endif
#include <generated/mem.h>
#include <hw/flags.h>
#include <system.h>

#include "sdram.h"
#include "lfsr.h"

// FIXME(hack): If we don't have main ram, just target the sram instead.
#ifndef MAIN_RAM_BASE
#define MAIN_RAM_BASE SRAM_BASE
#endif

__attribute__((unused)) static void cdelay(int i)
{
	while(i > 0) {
		__asm__ volatile(CONFIG_CPU_NOP);
		i--;
	}
}

#ifdef CSR_SDRAM_BASE

#define DFII_ADDR_SHIFT CONFIG_CSR_ALIGNMENT/8

#define CSR_DATA_BYTES CONFIG_CSR_DATA_WIDTH/8

#define DFII_PIX_DATA_BYTES DFII_PIX_DATA_SIZE*CSR_DATA_BYTES

void sdrsw(void)
{
	sdram_dfii_control_write(DFII_CONTROL_CKE|DFII_CONTROL_ODT|DFII_CONTROL_RESET_N);
	printf("SDRAM now under software control\n");
}

void sdrhw(void)
{
	sdram_dfii_control_write(DFII_CONTROL_SEL);
	printf("SDRAM now under hardware control\n");
}

void sdrrow(unsigned int row)
{
	if(row == 0) {
		sdram_dfii_pi0_address_write(0x0000);
		sdram_dfii_pi0_baddress_write(0);
		command_p0(DFII_COMMAND_RAS|DFII_COMMAND_WE|DFII_COMMAND_CS);
		cdelay(15);
	} else {
		sdram_dfii_pi0_address_write(row);
		sdram_dfii_pi0_baddress_write(0);
		command_p0(DFII_COMMAND_RAS|DFII_COMMAND_CS);
		cdelay(15);
	}
}

void sdrrdbuf(int dq)
{
	int i, p;
	int first_byte, step;
	unsigned char buf[DFII_PIX_DATA_BYTES];

	if(dq < 0) {
		first_byte = 0;
		step = 1;
	} else {
		first_byte = DFII_PIX_DATA_BYTES/2 - 1 - dq;
		step = DFII_PIX_DATA_BYTES/2;
	}

	for(p=0;p<SDRAM_PHY_PHASES;p++) {
		csr_rd_buf_uint8(sdram_dfii_pix_rddata_addr[p],
				 buf, DFII_PIX_DATA_BYTES);
		for(i=first_byte;i<DFII_PIX_DATA_BYTES;i+=step)
			printf("%02x", buf[i]);
	}
	printf("\n");
}

void sdrrd(unsigned int addr, int dq)
{
	sdram_dfii_pird_address_write(addr);
	sdram_dfii_pird_baddress_write(0);
	command_prd(DFII_COMMAND_CAS|DFII_COMMAND_CS|DFII_COMMAND_RDDATA);
	cdelay(15);
	sdrrdbuf(dq);
}

void sdrrderr(int count)
{
	int addr;
	int i, j, p;
	unsigned char prev_data[SDRAM_PHY_PHASES][DFII_PIX_DATA_BYTES];
	unsigned char errs[SDRAM_PHY_PHASES][DFII_PIX_DATA_BYTES];
	unsigned char new_data[DFII_PIX_DATA_BYTES];

	for(p=0;p<SDRAM_PHY_PHASES;p++)
		for(i=0;i<DFII_PIX_DATA_BYTES;i++)
			errs[p][i] = 0;

	for(addr=0;addr<16;addr++) {
		sdram_dfii_pird_address_write(addr*8);
		sdram_dfii_pird_baddress_write(0);
		command_prd(DFII_COMMAND_CAS|DFII_COMMAND_CS|DFII_COMMAND_RDDATA);
		cdelay(15);
		for(p=0;p<SDRAM_PHY_PHASES;p++)
			csr_rd_buf_uint8(sdram_dfii_pix_rddata_addr[p],
					 prev_data[p], DFII_PIX_DATA_BYTES);

		for(j=0;j<count;j++) {
			command_prd(DFII_COMMAND_CAS|DFII_COMMAND_CS|DFII_COMMAND_RDDATA);
			cdelay(15);
			for(p=0;p<SDRAM_PHY_PHASES;p++) {
				csr_rd_buf_uint8(sdram_dfii_pix_rddata_addr[p],
						 new_data, DFII_PIX_DATA_BYTES);
				for(i=0;i<DFII_PIX_DATA_BYTES;i++) {
					errs[p][i] |= prev_data[p][i] ^ new_data[i];
					prev_data[p][i] = new_data[i];
				}
			}
		}
	}

	for(p=0;p<SDRAM_PHY_PHASES;p++)
		for(i=0;i<DFII_PIX_DATA_BYTES;i++)
			printf("%02x", errs[p][i]);
	printf("\n");
	for(p=0;p<SDRAM_PHY_PHASES;p++)
		for(i=0;i<DFII_PIX_DATA_BYTES;i++)
			printf("%2x", DFII_PIX_DATA_BYTES/2 - 1 - (i % (DFII_PIX_DATA_BYTES/2)));
	printf("\n");
}

void sdrwr(unsigned int addr)
{
	int i, p;
	unsigned char buf[DFII_PIX_DATA_BYTES];

	for(p=0;p<SDRAM_PHY_PHASES;p++) {
		for(i=0;i<DFII_PIX_DATA_BYTES;i++)
			buf[i] = 0x10*p + i;
		csr_wr_buf_uint8(sdram_dfii_pix_wrdata_addr[p],
				 buf, DFII_PIX_DATA_BYTES);
	}

	sdram_dfii_piwr_address_write(addr);
	sdram_dfii_piwr_baddress_write(0);
	command_pwr(DFII_COMMAND_CAS|DFII_COMMAND_WE|DFII_COMMAND_CS|DFII_COMMAND_WRDATA);
}

#ifdef CSR_DDRPHY_BASE

#if defined(DDRPHY_CMD_DELAY)
void ddrphy_cdly(unsigned int delay) {
	printf("Setting clk/cmd delay to %d taps\n", delay);
#if CSR_DDRPHY_EN_VTC_ADDR
	ddrphy_en_vtc_write(0);
#endif
	ddrphy_cdly_rst_write(1);
	while (delay > 0) {
		ddrphy_cdly_inc_write(1);
		cdelay(1000);
		delay--;
	}
#if CSR_DDRPHY_EN_VTC_ADDR
	ddrphy_en_vtc_write(1);
#endif
}
#endif

#ifdef SDRAM_PHY_WRITE_LEVELING_CAPABLE
void sdrwlon(void)
{
	sdram_dfii_pi0_address_write(DDRX_MR1 | (1 << 7));
	sdram_dfii_pi0_baddress_write(1);
	command_p0(DFII_COMMAND_RAS|DFII_COMMAND_CAS|DFII_COMMAND_WE|DFII_COMMAND_CS);

#ifdef SDRAM_PHY_DDR4_RDIMM
	sdram_dfii_pi0_address_write((DDRX_MR1 | (1 << 7)) ^ 0x2BF8) ;
	sdram_dfii_pi0_baddress_write(1 ^ 0xF);
	command_p0(DFII_COMMAND_RAS|DFII_COMMAND_CAS|DFII_COMMAND_WE|DFII_COMMAND_CS);
#endif

	ddrphy_wlevel_en_write(1);
}

void sdrwloff(void)
{
	sdram_dfii_pi0_address_write(DDRX_MR1);
	sdram_dfii_pi0_baddress_write(1);
	command_p0(DFII_COMMAND_RAS|DFII_COMMAND_CAS|DFII_COMMAND_WE|DFII_COMMAND_CS);

#ifdef SDRAM_PHY_DDR4_RDIMM
	sdram_dfii_pi0_address_write(DDRX_MR1 ^ 0x2BF8);
	sdram_dfii_pi0_baddress_write(1 ^ 0xF);
	command_p0(DFII_COMMAND_RAS|DFII_COMMAND_CAS|DFII_COMMAND_WE|DFII_COMMAND_CS);
#endif

	ddrphy_wlevel_en_write(0);
}

static void write_delay_rst(int module) {
#ifdef SDRAM_PHY_WRITE_LEVELING_REINIT
	int i;
#endif

	/* sel module */
	ddrphy_dly_sel_write(1 << module);

	/* rst delay */
	ddrphy_wdly_dq_rst_write(1);
	ddrphy_wdly_dqs_rst_write(1);
#ifdef SDRAM_PHY_WRITE_LEVELING_REINIT
	for(i=0; i<ddrphy_half_sys8x_taps_read(); i++)
		ddrphy_wdly_dqs_inc_write(1);
#endif

	/* unsel module */
	ddrphy_dly_sel_write(0);
}

static void write_delay_inc(int module) {
	/* sel module */
	ddrphy_dly_sel_write(1 << module);

	/* inc delay */
	ddrphy_wdly_dq_inc_write(1);
	ddrphy_wdly_dqs_inc_write(1);

	/* unsel module */
	ddrphy_dly_sel_write(0);
}

static int write_level_scan(int *delays, int loops, int show)
{
	int i, j, k;

	int err_ddrphy_wdly;

	unsigned char taps_scan[SDRAM_PHY_DELAYS];

	int one_window_active;
	int one_window_start, one_window_best_start;
	int one_window_count, one_window_best_count;

	unsigned char buf[DFII_PIX_DATA_BYTES];

	int ok;

	err_ddrphy_wdly = SDRAM_PHY_DELAYS - ddrphy_half_sys8x_taps_read();

	sdrwlon();
	cdelay(100);
	for(i=0;i<SDRAM_PHY_MODULES;i++) {
		if (show)
			printf("m%d: |", i);

		/* rst delay */
		write_delay_rst(i);

		/* scan write delay taps */
		for(j=0;j<err_ddrphy_wdly;j++) {
			int zero_count = 0;
			int one_count = 0;
			int show_iter = show;
#if SDRAM_PHY_DELAYS > 32
			show_iter = (j%16 == 0) && show;
#endif
			for (k=0; k<loops; k++) {
				ddrphy_wlevel_strobe_write(1);
				cdelay(10);
				csr_rd_buf_uint8(sdram_dfii_pix_rddata_addr[0],
						 buf, DFII_PIX_DATA_BYTES);
				if (buf[SDRAM_PHY_MODULES-1-i] != 0)
					one_count++;
				else
					zero_count++;
			}
			if (one_count > zero_count)
				taps_scan[j] = 1;
			else
				taps_scan[j] = 0;
			if (show_iter)
				printf("%d", taps_scan[j]);
			write_delay_inc(i);
			cdelay(10);
		}
		if (show)
			printf("|");

		/* find longer 1 window and set delay at the 0/1 transition */
		one_window_active = 0;
		one_window_start = 0;
		one_window_count = 0;
		one_window_best_start = 0;
		one_window_best_count = -1;
		delays[i] = -1;
		for(j=0;j<err_ddrphy_wdly;j++) {
			if (one_window_active) {
				if ((taps_scan[j] == 0) | (j == err_ddrphy_wdly - 1)) {
					one_window_active = 0;
					one_window_count = j - one_window_start;
					if (one_window_count > one_window_best_count) {
						one_window_best_start = one_window_start;
						one_window_best_count = one_window_count;
					}
				}
			} else {
				if (taps_scan[j]) {
					one_window_active = 1;
					one_window_start = j;
				}
			}
		}
		/* succeed only if the start of a 1s window has been found */
		if (one_window_best_count > 0 && one_window_best_start > 0) {
			delays[i] = one_window_best_start;

			/* configure write delay */
			write_delay_rst(i);
			for(j=0; j<delays[i]; j++)
				write_delay_inc(i);
		}
		if (show)
			printf(" delay: %02d\n", delays[i]);
	}

	sdrwloff();

	ok = 1;
	for(i=SDRAM_PHY_MODULES-1;i>=0;i--) {
		if(delays[i] < 0)
			ok = 0;
	}

	return ok;
}

static void write_level_cdly_range(unsigned int *best_error, int *best_cdly,
		int cdly_start, int cdly_stop, int cdly_step)
{
	int cdly;
	int cdly_actual = 0;
	int delays[SDRAM_PHY_MODULES];

	/* scan through the range */
	ddrphy_cdly_rst_write(1);
	for (cdly = cdly_start; cdly < cdly_stop; cdly += cdly_step) {
		/* increment cdly to current value */
		while (cdly_actual < cdly) {
			ddrphy_cdly_inc_write(1);
			cdelay(10);
			cdly_actual++;
		}

		/* write level using this delay */
		if (write_level_scan(delays, 8, 0)) {
			/* use the mean of delays for error calulation */
			int delay_mean = 0;
			for (int i=0; i < SDRAM_PHY_MODULES; ++i) {
				delay_mean += delays[i];
			}
			delay_mean /= SDRAM_PHY_MODULES;

			/* we want it to be at the start */
			int ideal_delay = 4*SDRAM_PHY_DELAYS/32;
			int error = ideal_delay - delay_mean;
			if (error < 0)
				error *= -1;

			if (error < *best_error) {
				*best_cdly = cdly;
				*best_error = error;
			}
			printf("1");
		} else {
			printf("0");
		}
	}
}

int write_level(void)
{
	int delays[SDRAM_PHY_MODULES];
	unsigned int best_error = ~0u;
	int best_cdly = -1;
	int cdly_range_start;
	int cdly_range_end;
	int cdly_range_step;

	printf("Command/Clk scan:\n");

	/* Center write leveling by varying cdly. Searching through all possible
	 * values is slow, but we can use a simple optimization method of iterativly
	 * scanning smaller ranges with decreasing step */
	cdly_range_start = 0;
	cdly_range_end = SDRAM_PHY_DELAYS;
	if (SDRAM_PHY_DELAYS > 32)
		cdly_range_step = SDRAM_PHY_DELAYS/8;
	else
		cdly_range_step = 1;
	while (cdly_range_step > 0) {
		printf("|");
		write_level_cdly_range(&best_error, &best_cdly,
				cdly_range_start, cdly_range_end, cdly_range_step);

		/* small optimization - stop if we have zero error */
		if (best_error == 0)
			break;

		/* use best result as the middle of next range */
		cdly_range_start = best_cdly - cdly_range_step;
		cdly_range_end = best_cdly + cdly_range_step + 1;
		if (cdly_range_start < 0)
			cdly_range_start = 0;
		if (cdly_range_end > 512)
			cdly_range_end = 512;

		cdly_range_step /= 4;
	}
	printf("| best: %d\n", best_cdly);

	/* if we found any working delay then set it */
	if (best_cdly >= 0) {
		ddrphy_cdly_rst_write(1);
		for (int i = 0; i < best_cdly; ++i) {
			ddrphy_cdly_inc_write(1);
			cdelay(10);
		}
	}

	printf("Data scan:\n");

	/* re-run write leveling the final time */
	if (!write_level_scan(delays, 128, 1))
		return 0;

	return best_cdly >= 0;
}


#endif /*  SDRAM_PHY_WRITE_LEVELING_CAPABLE */

static void read_delay_rst(int module) {
	/* sel module */
	ddrphy_dly_sel_write(1 << module);

	/* rst delay */
	ddrphy_rdly_dq_rst_write(1);

	/* unsel module */
	ddrphy_dly_sel_write(0);

#ifdef SDRAM_PHY_ECP5DDRPHY
	/* Sync all DQSBUFM's, By toggling all dly_sel (DQSBUFM.PAUSE) lines. */
	ddrphy_dly_sel_write(0xFF);
	ddrphy_dly_sel_write(0);
#endif
}

static void read_delay_inc(int module) {
	/* sel module */
	ddrphy_dly_sel_write(1 << module);

	/* inc delay */
	ddrphy_rdly_dq_inc_write(1);

	/* unsel module */
	ddrphy_dly_sel_write(0);

#ifdef SDRAM_PHY_ECP5DDRPHY
	/* Sync all DQSBUFM's, By toggling all dly_sel (DQSBUFM.PAUSE) lines. */
	ddrphy_dly_sel_write(0xFF);
	ddrphy_dly_sel_write(0);
#endif
}

static void read_bitslip_rst(char m)
{
	/* sel module */
	ddrphy_dly_sel_write(1 << m);

	/* inc delay */
	ddrphy_rdly_dq_bitslip_rst_write(1);

	/* unsel module */
	ddrphy_dly_sel_write(0);
}


static void read_bitslip_inc(char m)
{
	/* sel module */
	ddrphy_dly_sel_write(1 << m);

	/* inc delay */
	ddrphy_rdly_dq_bitslip_write(1);

	/* unsel module */
	ddrphy_dly_sel_write(0);
}

static int read_level_scan(int module, int bitslip)
{
	unsigned int prv;
	unsigned char prs[SDRAM_PHY_PHASES][DFII_PIX_DATA_BYTES];
	unsigned char tst[DFII_PIX_DATA_BYTES];
	int p, i;
	int score;

	/* Generate pseudo-random sequence */
	prv = 42;
	for(p=0;p<SDRAM_PHY_PHASES;p++)
		for(i=0;i<DFII_PIX_DATA_BYTES;i++) {
			prv = lfsr(32, prv);
			prs[p][i] = prv;
		}

	/* Activate */
	sdram_dfii_pi0_address_write(0);
	sdram_dfii_pi0_baddress_write(0);
	command_p0(DFII_COMMAND_RAS|DFII_COMMAND_CS);
	cdelay(15);

	/* Write test pattern */
	for(p=0;p<SDRAM_PHY_PHASES;p++)
		csr_wr_buf_uint8(sdram_dfii_pix_wrdata_addr[p],
				 prs[p], DFII_PIX_DATA_BYTES);
	sdram_dfii_piwr_address_write(0);
	sdram_dfii_piwr_baddress_write(0);
	command_pwr(DFII_COMMAND_CAS|DFII_COMMAND_WE|DFII_COMMAND_CS|DFII_COMMAND_WRDATA);

	/* Calibrate each DQ in turn */
	sdram_dfii_pird_address_write(0);
	sdram_dfii_pird_baddress_write(0);
	score = 0;

	printf("m%d, b%d: |", module, bitslip);
	read_delay_rst(module);
	for(i=0;i<SDRAM_PHY_DELAYS;i++) {
		int working = 1;
		int show = 1;
#if SDRAM_PHY_DELAYS > 32
		show = (i%16 == 0);
#endif
#ifdef SDRAM_PHY_ECP5DDRPHY
		ddrphy_burstdet_clr_write(1);
#endif
		command_prd(DFII_COMMAND_CAS|DFII_COMMAND_CS|DFII_COMMAND_RDDATA);
		cdelay(15);
		for(p=0;p<SDRAM_PHY_PHASES;p++) {
			/* read back test pattern */
			csr_rd_buf_uint8(sdram_dfii_pix_rddata_addr[p],
					 tst, DFII_PIX_DATA_BYTES);
			/* verify bytes matching current 'module' */
			if (prs[p][  SDRAM_PHY_MODULES-1-module] != tst[  SDRAM_PHY_MODULES-1-module] ||
			    prs[p][2*SDRAM_PHY_MODULES-1-module] != tst[2*SDRAM_PHY_MODULES-1-module])
				working = 0;
		}
#ifdef SDRAM_PHY_ECP5DDRPHY
		if (((ddrphy_burstdet_seen_read() >> module) & 0x1) != 1)
			working = 0;
#endif
		if (show)
			printf("%d", working);
		score += working;
		read_delay_inc(module);
	}
	printf("| ");

	/* Precharge */
	sdram_dfii_pi0_address_write(0);
	sdram_dfii_pi0_baddress_write(0);
	command_p0(DFII_COMMAND_RAS|DFII_COMMAND_WE|DFII_COMMAND_CS);
	cdelay(15);

	return score;
}

static void read_level(int module)
{
	unsigned int prv;
	unsigned char prs[SDRAM_PHY_PHASES][DFII_PIX_DATA_BYTES];
	unsigned char tst[DFII_PIX_DATA_BYTES];
	int p, i;
	int working;
	int delay, delay_min, delay_max;

	printf("delays: ");

	/* Generate pseudo-random sequence */
	prv = 42;
	for(p=0;p<SDRAM_PHY_PHASES;p++)
		for(i=0;i<DFII_PIX_DATA_BYTES;i++) {
			prv = lfsr(32, prv);
			prs[p][i] = prv;
		}

	/* Activate */
	sdram_dfii_pi0_address_write(0);
	sdram_dfii_pi0_baddress_write(0);
	command_p0(DFII_COMMAND_RAS|DFII_COMMAND_CS);
	cdelay(15);

	/* Write test pattern */
	for(p=0;p<SDRAM_PHY_PHASES;p++)
		csr_wr_buf_uint8(sdram_dfii_pix_wrdata_addr[p],
				 prs[p], DFII_PIX_DATA_BYTES);
	sdram_dfii_piwr_address_write(0);
	sdram_dfii_piwr_baddress_write(0);
	command_pwr(DFII_COMMAND_CAS|DFII_COMMAND_WE|DFII_COMMAND_CS|DFII_COMMAND_WRDATA);

	/* Calibrate each DQ in turn */
	sdram_dfii_pird_address_write(0);
	sdram_dfii_pird_baddress_write(0);

	/* Find smallest working delay */
	delay = 0;
	read_delay_rst(module);
	while(1) {
#ifdef SDRAM_PHY_ECP5DDRPHY
		ddrphy_burstdet_clr_write(1);
#endif
		command_prd(DFII_COMMAND_CAS|DFII_COMMAND_CS|DFII_COMMAND_RDDATA);
		cdelay(15);
		working = 1;
		for(p=0;p<SDRAM_PHY_PHASES;p++) {
			/* read back test pattern */
			csr_rd_buf_uint8(sdram_dfii_pix_rddata_addr[p],
					 tst, DFII_PIX_DATA_BYTES);
			/* verify bytes matching current 'module' */
			if (prs[p][  SDRAM_PHY_MODULES-1-module] != tst[  SDRAM_PHY_MODULES-1-module] ||
			    prs[p][2*SDRAM_PHY_MODULES-1-module] != tst[2*SDRAM_PHY_MODULES-1-module])
				working = 0;
		}
#ifdef SDRAM_PHY_ECP5DDRPHY
		if (((ddrphy_burstdet_seen_read() >> module) & 0x1) != 1)
			working = 0;
#endif
		if(working)
			break;
		delay++;
		if(delay >= SDRAM_PHY_DELAYS)
			break;
		read_delay_inc(module);
	}
	delay_min = delay;

	/* Get a bit further into the working zone */
#if SDRAM_PHY_DELAYS > 32
	for(i=0;i<16;i++) {
		delay += 1;
		read_delay_inc(module);
	}
#else
	delay++;
	read_delay_inc(module);
#endif

	/* Find largest working delay */
	while(1) {
#ifdef SDRAM_PHY_ECP5DDRPHY
		ddrphy_burstdet_clr_write(1);
#endif
		command_prd(DFII_COMMAND_CAS|DFII_COMMAND_CS|DFII_COMMAND_RDDATA);
		cdelay(15);
		working = 1;
		for(p=0;p<SDRAM_PHY_PHASES;p++) {
			/* read back test pattern */
			csr_rd_buf_uint8(sdram_dfii_pix_rddata_addr[p],
					 tst, DFII_PIX_DATA_BYTES);
			/* verify bytes matching current 'module' */
			if (prs[p][  SDRAM_PHY_MODULES-1-module] != tst[  SDRAM_PHY_MODULES-1-module] ||
			    prs[p][2*SDRAM_PHY_MODULES-1-module] != tst[2*SDRAM_PHY_MODULES-1-module])
				working = 0;
		}
#ifdef SDRAM_PHY_ECP5DDRPHY
		if (((ddrphy_burstdet_seen_read() >> module) & 0x1) != 1)
			working = 0;
#endif
		if(!working)
			break;
		delay++;
		if(delay >= SDRAM_PHY_DELAYS)
			break;
		read_delay_inc(module);
	}
	delay_max = delay;

	if (delay_min >= SDRAM_PHY_DELAYS)
		printf("-");
	else
		printf("%02d+-%02d", (delay_min+delay_max)/2, (delay_max-delay_min)/2);

	/* Set delay to the middle */
	read_delay_rst(module);
	for(i=0;i<(delay_min+delay_max)/2;i++)
		read_delay_inc(module);

	/* Precharge */
	sdram_dfii_pi0_address_write(0);
	sdram_dfii_pi0_baddress_write(0);
	command_p0(DFII_COMMAND_RAS|DFII_COMMAND_WE|DFII_COMMAND_CS);
	cdelay(15);
}
#endif /* CSR_DDRPHY_BASE */

#endif /* CSR_SDRAM_BASE */

static unsigned int seed_to_data_32(unsigned int seed, int random)
{
	if (random)
		return lfsr(32, seed);
	else
		return seed + 1;
}

static unsigned short seed_to_data_16(unsigned short seed, int random)
{
	if (random)
		return lfsr(16, seed);
	else
		return seed + 1;
}

#define ONEZERO 0xAAAAAAAA
#define ZEROONE 0x55555555

#ifndef MEMTEST_BUS_SIZE
#define MEMTEST_BUS_SIZE (512)
#endif

//#define MEMTEST_BUS_DEBUG

static int memtest_bus(void)
{
	volatile unsigned int *array = (unsigned int *)MAIN_RAM_BASE;
	int i, errors;
	unsigned int rdata;

	errors = 0;

	for(i=0;i<MEMTEST_BUS_SIZE/4;i++) {
		array[i] = ONEZERO;
	}
	flush_cpu_dcache();
#ifdef CONFIG_L2_SIZE
	flush_l2_cache();
#endif
	for(i=0;i<MEMTEST_BUS_SIZE/4;i++) {
		rdata = array[i];
		if(rdata != ONEZERO) {
			errors++;
#ifdef MEMTEST_BUS_DEBUG
			printf("[bus: 0x%0x]: 0x%08x vs 0x%08x\n", i, rdata, ONEZERO);
#endif
		}
	}

	for(i=0;i<MEMTEST_BUS_SIZE/4;i++) {
		array[i] = ZEROONE;
	}
	flush_cpu_dcache();
#ifdef CONFIG_L2_SIZE
	flush_l2_cache();
#endif
	for(i=0;i<MEMTEST_BUS_SIZE/4;i++) {
		rdata = array[i];
		if(rdata != ZEROONE) {
			errors++;
#ifdef MEMTEST_BUS_DEBUG
			printf("[bus 0x%0x]: 0x%08x vs 0x%08x\n", i, rdata, ZEROONE);
#endif
		}
	}

	return errors;
}

#ifndef MEMTEST_DATA_SIZE
#define MEMTEST_DATA_SIZE (2*1024*1024)
#endif
#define MEMTEST_DATA_RANDOM 1

//#define MEMTEST_DATA_DEBUG

static int memtest_data(void)
{
	volatile unsigned int *array = (unsigned int *)MAIN_RAM_BASE;
	int i, errors;
	unsigned int seed_32;
	unsigned int rdata;

	errors = 0;
	seed_32 = 1;

	for(i=0;i<MEMTEST_DATA_SIZE/4;i++) {
		seed_32 = seed_to_data_32(seed_32, MEMTEST_DATA_RANDOM);
		array[i] = seed_32;
	}

	seed_32 = 1;
	flush_cpu_dcache();
#ifdef CONFIG_L2_SIZE
	flush_l2_cache();
#endif
	for(i=0;i<MEMTEST_DATA_SIZE/4;i++) {
		seed_32 = seed_to_data_32(seed_32, MEMTEST_DATA_RANDOM);
		rdata = array[i];
		if(rdata != seed_32) {
			errors++;
#ifdef MEMTEST_DATA_DEBUG
			printf("[data 0x%0x]: 0x%08x vs 0x%08x\n", i, rdata, seed_32);
#endif
		}
	}

	return errors;
}
#ifndef MEMTEST_ADDR_SIZE
#define MEMTEST_ADDR_SIZE (32*1024)
#endif
#define MEMTEST_ADDR_RANDOM 0

//#define MEMTEST_ADDR_DEBUG

static int memtest_addr(void)
{
	volatile unsigned int *array = (unsigned int *)MAIN_RAM_BASE;
	int i, errors;
	unsigned short seed_16;
	unsigned short rdata;

	errors = 0;
	seed_16 = 1;

	for(i=0;i<MEMTEST_ADDR_SIZE/4;i++) {
		seed_16 = seed_to_data_16(seed_16, MEMTEST_ADDR_RANDOM);
		array[(unsigned int) seed_16] = i;
	}

	seed_16 = 1;
	flush_cpu_dcache();
#ifdef CONFIG_L2_SIZE
	flush_l2_cache();
#endif
	for(i=0;i<MEMTEST_ADDR_SIZE/4;i++) {
		seed_16 = seed_to_data_16(seed_16, MEMTEST_ADDR_RANDOM);
		rdata = array[(unsigned int) seed_16];
		if(rdata != i) {
			errors++;
#ifdef MEMTEST_ADDR_DEBUG
			printf("[addr 0x%0x]: 0x%08x vs 0x%08x\n", i, rdata, i);
#endif
		}
	}

	return errors;
}

static void memspeed(void)
{
	volatile unsigned int *array = (unsigned int *)MAIN_RAM_BASE;
	int i;
	unsigned int start, end;
	unsigned long write_speed;
	unsigned long read_speed;
	__attribute__((unused)) unsigned int data;

	/* init timer */
	timer0_en_write(0);
	timer0_reload_write(0);
	timer0_load_write(0xffffffff);
	timer0_en_write(1);

	/* write speed */
	timer0_update_value_write(1);
	start = timer0_value_read();
	for(i=0;i<MEMTEST_DATA_SIZE/4;i++) {
		array[i] = i;
	}
	timer0_update_value_write(1);
	end = timer0_value_read();
	write_speed = (8*MEMTEST_DATA_SIZE*(CONFIG_CLOCK_FREQUENCY/1000000))/(start - end);

	/* flush CPU and L2 caches */
	flush_cpu_dcache();
#ifdef CONFIG_L2_SIZE
	flush_l2_cache();
#endif

	/* read speed */
	timer0_en_write(1);
	timer0_update_value_write(1);
	start = timer0_value_read();
	for(i=0;i<MEMTEST_DATA_SIZE/4;i++) {
		data = array[i];
	}
	timer0_update_value_write(1);
	end = timer0_value_read();
	read_speed = (8*MEMTEST_DATA_SIZE*(CONFIG_CLOCK_FREQUENCY/1000000))/(start - end);

	printf("Memspeed Writes: %ldMbps Reads: %ldMbps\n", write_speed, read_speed);
}

int memtest(void)
{
	int bus_errors, data_errors, addr_errors;

	bus_errors = memtest_bus();
	if(bus_errors != 0)
		printf("Memtest bus failed: %d/%d errors\n", bus_errors, 2*128);

	data_errors = memtest_data();
	if(data_errors != 0)
		printf("Memtest data failed: %d/%d errors\n", data_errors, MEMTEST_DATA_SIZE/4);

	addr_errors = memtest_addr();
	if(addr_errors != 0)
		printf("Memtest addr failed: %d/%d errors\n", addr_errors, MEMTEST_ADDR_SIZE/4);

	if(bus_errors + data_errors + addr_errors != 0)
		return 0;
	else {
		printf("Memtest OK\n");
		memspeed();
		return 1;
	}
}

#ifdef CSR_SDRAM_BASE

#if defined(SDRAM_PHY_WRITE_LEVELING_CAPABLE) || defined(SDRAM_PHY_READ_LEVELING_CAPABLE)

static void read_leveling(void)
{
	int module;
	int bitslip;
	int score;
	int best_score;
	int best_bitslip;

	for(module=0; module<SDRAM_PHY_MODULES; module++) {
		/* scan possible read windows */
		best_score = 0;
		best_bitslip = 0;
		for(bitslip=0; bitslip<SDRAM_PHY_BITSLIPS; bitslip++) {
			/* compute score */
			score = read_level_scan(module, bitslip);
			read_level(module);
			printf("\n");
			if (score > best_score) {
				best_bitslip = bitslip;
				best_score = score;
			}
			/* exit */
			if (bitslip == SDRAM_PHY_BITSLIPS-1)
				break;
			/* increment bitslip */
			read_bitslip_inc(module);
		}

		/* select best read window */
		printf("best: m%d, b%d ", module, best_bitslip);
		read_bitslip_rst(module);
		for (bitslip=0; bitslip<best_bitslip; bitslip++)
			read_bitslip_inc(module);

		/* re-do leveling on best read window*/
		read_level(module);
		printf("\n");
	}
}

int _write_level_cdly_scan = 1;

int sdrlevel(void)
{
	int module;
	sdrsw();

	for(module=0; module<SDRAM_PHY_MODULES; module++) {
#ifdef SDRAM_PHY_WRITE_LEVELING_CAPABLE
		write_delay_rst(module);
#endif
		read_delay_rst(module);
		read_bitslip_rst(module);
	}

#ifdef SDRAM_PHY_WRITE_LEVELING_CAPABLE
	printf("Write leveling:\n");
	if (_write_level_cdly_scan) {
		write_level();
	} else {
		/* use only the current cdly */
		int delays[SDRAM_PHY_MODULES];
		write_level_scan(delays, 128, 1);
	}
#endif

#ifdef SDRAM_PHY_READ_LEVELING_CAPABLE
	printf("Read leveling:\n");
	read_leveling();
#endif

	return 1;
}
#endif

int sdrinit(void)
{
	printf("Initializing SDRAM...\n");

#ifdef CSR_DDRCTRL_BASE
	ddrctrl_init_done_write(0);
	ddrctrl_init_error_write(0);
#endif

	init_sequence();
#ifdef CSR_DDRPHY_BASE
#ifdef DDRPHY_CMD_DELAY
	ddrphy_cdly(DDRPHY_CMD_DELAY);
#endif
#if CSR_DDRPHY_EN_VTC_ADDR
	ddrphy_en_vtc_write(0);
#endif
#if defined(SDRAM_PHY_WRITE_LEVELING_CAPABLE) || defined(SDRAM_PHY_READ_LEVELING_CAPABLE)
	sdrlevel();
#endif
#if CSR_DDRPHY_EN_VTC_ADDR
	ddrphy_en_vtc_write(1);
#endif
#endif
	sdrhw();
	if(!memtest()) {
#ifdef CSR_DDRCTRL_BASE
		ddrctrl_init_done_write(1);
		ddrctrl_init_error_write(1);
#endif
		return 0;
	}
#ifdef CSR_DDRCTRL_BASE
	ddrctrl_init_done_write(1);
#endif

	return 1;
}

<<<<<<< HEAD
#ifdef USDDRPHY_DEBUG

#define MPR0_SEL (0 << 0)
#define MPR1_SEL (1 << 0)
#define MPR2_SEL (2 << 0)
#define MPR3_SEL (3 << 0)

#define MPR_ENABLE (1 << 2)

#define MPR_READ_SERIAL    (0 << 11)
#define MPR_READ_PARALLEL  (1 << 11)
#define MPR_READ_STAGGERED (2 << 11)

void sdrcal(void)
{
#ifdef CSR_DDRPHY_BASE
#if CSR_DDRPHY_EN_VTC_ADDR
	ddrphy_en_vtc_write(0);
#endif
	sdrlevel();
#if CSR_DDRPHY_EN_VTC_ADDR
	ddrphy_en_vtc_write(1);
#endif
#endif
	sdrhw();
}

void sdrmrwr(char reg, int value) {
	sdram_dfii_pi0_address_write(value);
	sdram_dfii_pi0_baddress_write(reg);
	command_p0(DFII_COMMAND_RAS|DFII_COMMAND_CAS|DFII_COMMAND_WE|DFII_COMMAND_CS);

#ifdef SDRAM_PHY_DDR4_RDIMM
	sdram_dfii_pi0_address_write(value ^ 0x2BF8);
	sdram_dfii_pi0_baddress_write(reg ^ 0xF);
	command_p0(DFII_COMMAND_RAS|DFII_COMMAND_CAS|DFII_COMMAND_WE|DFII_COMMAND_CS);
#endif
}

static void sdrmpron(char mpr)
{
	sdrmrwr(3, MPR_READ_SERIAL | MPR_ENABLE | mpr);
}

static void sdrmproff(void)
{
	sdrmrwr(3, 0);
}

void sdrmpr(void)
{
	int module, phase;
	unsigned char buf[DFII_PIX_DATA_BYTES];
	printf("Read SDRAM MPR...\n");

	/* rst phy */
	for(module=0; module<SDRAM_PHY_MODULES; module++) {
#ifdef SDRAM_PHY_WRITE_LEVELING_CAPABLE
		write_delay_rst(module);
#endif
		read_delay_rst(module);
		read_bitslip_rst(module);
	}

	/* software control */
	sdrsw();

	printf("Reads with MPR0 (0b01010101) enabled...\n");
	sdrmpron(MPR0_SEL);
	command_prd(DFII_COMMAND_CAS|DFII_COMMAND_CS|DFII_COMMAND_RDDATA);
	cdelay(15);
	for (module=0; module < SDRAM_PHY_MODULES; module++) {
		printf("m%d: ", module);
		for(phase=0; phase<SDRAM_PHY_PHASES; phase++) {
			csr_rd_buf_uint8(sdram_dfii_pix_rddata_addr[phase],
					 buf, DFII_PIX_DATA_BYTES);
			printf("%d", buf[  SDRAM_PHY_MODULES-module-1] & 0x1);
			printf("%d", buf[2*SDRAM_PHY_MODULES-module-1] & 0x1);
		}
		printf("\n");
	}
	sdrmproff();

	/* hardware control */
	sdrhw();
}

void sdr_cdly_scan(int enabled)
{
	printf("Turning cdly scan %s\n", enabled ? "ON" : "OFF");
	_write_level_cdly_scan = enabled;
}

#endif

=======
>>>>>>> c9e36d7f
#endif<|MERGE_RESOLUTION|>--- conflicted
+++ resolved
@@ -1063,102 +1063,4 @@
 	return 1;
 }
 
-<<<<<<< HEAD
-#ifdef USDDRPHY_DEBUG
-
-#define MPR0_SEL (0 << 0)
-#define MPR1_SEL (1 << 0)
-#define MPR2_SEL (2 << 0)
-#define MPR3_SEL (3 << 0)
-
-#define MPR_ENABLE (1 << 2)
-
-#define MPR_READ_SERIAL    (0 << 11)
-#define MPR_READ_PARALLEL  (1 << 11)
-#define MPR_READ_STAGGERED (2 << 11)
-
-void sdrcal(void)
-{
-#ifdef CSR_DDRPHY_BASE
-#if CSR_DDRPHY_EN_VTC_ADDR
-	ddrphy_en_vtc_write(0);
-#endif
-	sdrlevel();
-#if CSR_DDRPHY_EN_VTC_ADDR
-	ddrphy_en_vtc_write(1);
-#endif
-#endif
-	sdrhw();
-}
-
-void sdrmrwr(char reg, int value) {
-	sdram_dfii_pi0_address_write(value);
-	sdram_dfii_pi0_baddress_write(reg);
-	command_p0(DFII_COMMAND_RAS|DFII_COMMAND_CAS|DFII_COMMAND_WE|DFII_COMMAND_CS);
-
-#ifdef SDRAM_PHY_DDR4_RDIMM
-	sdram_dfii_pi0_address_write(value ^ 0x2BF8);
-	sdram_dfii_pi0_baddress_write(reg ^ 0xF);
-	command_p0(DFII_COMMAND_RAS|DFII_COMMAND_CAS|DFII_COMMAND_WE|DFII_COMMAND_CS);
-#endif
-}
-
-static void sdrmpron(char mpr)
-{
-	sdrmrwr(3, MPR_READ_SERIAL | MPR_ENABLE | mpr);
-}
-
-static void sdrmproff(void)
-{
-	sdrmrwr(3, 0);
-}
-
-void sdrmpr(void)
-{
-	int module, phase;
-	unsigned char buf[DFII_PIX_DATA_BYTES];
-	printf("Read SDRAM MPR...\n");
-
-	/* rst phy */
-	for(module=0; module<SDRAM_PHY_MODULES; module++) {
-#ifdef SDRAM_PHY_WRITE_LEVELING_CAPABLE
-		write_delay_rst(module);
-#endif
-		read_delay_rst(module);
-		read_bitslip_rst(module);
-	}
-
-	/* software control */
-	sdrsw();
-
-	printf("Reads with MPR0 (0b01010101) enabled...\n");
-	sdrmpron(MPR0_SEL);
-	command_prd(DFII_COMMAND_CAS|DFII_COMMAND_CS|DFII_COMMAND_RDDATA);
-	cdelay(15);
-	for (module=0; module < SDRAM_PHY_MODULES; module++) {
-		printf("m%d: ", module);
-		for(phase=0; phase<SDRAM_PHY_PHASES; phase++) {
-			csr_rd_buf_uint8(sdram_dfii_pix_rddata_addr[phase],
-					 buf, DFII_PIX_DATA_BYTES);
-			printf("%d", buf[  SDRAM_PHY_MODULES-module-1] & 0x1);
-			printf("%d", buf[2*SDRAM_PHY_MODULES-module-1] & 0x1);
-		}
-		printf("\n");
-	}
-	sdrmproff();
-
-	/* hardware control */
-	sdrhw();
-}
-
-void sdr_cdly_scan(int enabled)
-{
-	printf("Turning cdly scan %s\n", enabled ? "ON" : "OFF");
-	_write_level_cdly_scan = enabled;
-}
-
-#endif
-
-=======
->>>>>>> c9e36d7f
 #endif